from __future__ import annotations

import asyncio
import json
import re
from typing import Iterable

import google.generativeai as genai
from loguru import logger

PROMPT = (
    "Витягніть назви порід дерев або синоніми латиницею "
    "(наприклад, \u0430\u043a\u0430\u0446\u0456\u044f \u2192 acacia). "
    "Відповідайте лише сирим JSON-масивом рядків. Якщо нічого не знайдено, поверніть порожній масив."
)

# Gemini іноді обгортає JSON‑масив у Markdown-блок.
# Цей регекс допомагає його знайти.
_JSON_RE = re.compile(r"\[.*?\]", re.S)


class GeminiClient:
    def __init__(self, api_key: str) -> None:
        genai.configure(api_key=api_key)
        self.model = genai.GenerativeModel("gemini-1.5-flash")

    async def extract(self, text: str, known: Iterable[str]) -> list[str]:
        try:
            response = await asyncio.to_thread(
                self.model.generate_content, f"{PROMPT}\n\n{text}"
            )
            content = response.text.strip()
            match = _JSON_RE.search(content)
            if match:
                data = json.loads(match.group())
                if isinstance(data, list):
                    return [str(x).lower() for x in data]
        except Exception:  # noqa: BLE001
            logger.exception("Помилка отримання даних з Gemini")
        return self._fallback_regex(text, known)

    @staticmethod
    def _fallback_regex(text: str, known: Iterable[str]) -> list[str]:
        found = []
        lower = text.lower()
        for word in known:
            if re.search(re.escape(word.lower()), lower):
                found.append(word.lower())
        return found

    async def synonyms(self, words: Iterable[str]) -> dict[str, list[str]]:
        """Повернути синоніми для кожного слова за допомогою Gemini."""
        prompt = (
            "Для кожного терміна надайте поширені синоніми або переклади українською, англійською та російською. "
            "Відповідайте JSON-об'єктом, що зіставляє термін з масивом синонімів."
        )
        try:
            response = await asyncio.to_thread(
                self.model.generate_content, f"{prompt}\n\n{', '.join(words)}"
            )
            content = response.text.strip()
            match = _JSON_RE.search(content)
            if match:
                data = json.loads(match.group())
                if isinstance(data, dict):
                    return {
                        k.lower(): [str(x).lower() for x in v]
                        for k, v in data.items()
                        if isinstance(v, list)
                    }
        except Exception:  # noqa: BLE001
<<<<<<< HEAD
            logger.exception("Gemini synonym query failed")
        return {}

    async def interpret(self, text: str, known: Iterable[str]) -> tuple[list[str], str]:
        """Return extracted keywords and a confidence level."""
        keywords = await self.extract(text, known)
        if not keywords:
            return [], "low"
        confidence = "high" if len(keywords) == 1 else "medium"
        return keywords, confidence
=======
            logger.exception("Помилка отримання синонімів з Gemini")
        return {}
>>>>>>> b4d60a57
<|MERGE_RESOLUTION|>--- conflicted
+++ resolved
@@ -69,8 +69,7 @@
                         if isinstance(v, list)
                     }
         except Exception:  # noqa: BLE001
-<<<<<<< HEAD
-            logger.exception("Gemini synonym query failed")
+            logger.exception("Помилка отримання синонімів з Gemini")
         return {}
 
     async def interpret(self, text: str, known: Iterable[str]) -> tuple[list[str], str]:
@@ -79,8 +78,4 @@
         if not keywords:
             return [], "low"
         confidence = "high" if len(keywords) == 1 else "medium"
-        return keywords, confidence
-=======
-            logger.exception("Помилка отримання синонімів з Gemini")
-        return {}
->>>>>>> b4d60a57
+        return keywords, confidence