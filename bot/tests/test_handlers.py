import unittest
from unittest.mock import AsyncMock, MagicMock, patch

from bot.config import Config
import bot.handlers as handlers
from bot.handlers import (
    start_cmd,
    handle_text,
    force_index_cmd,
    index_status_cmd,
)
from bot.tests.run_tests import AsyncioTestCase


class TestHandlers(AsyncioTestCase):
    def setUp(self):
        # Create mock objects
        self.message = AsyncMock()
        self.message.text = "oak wood"
        self.message.answer = AsyncMock()
        self.message.answer_photo = AsyncMock()
        self.message.answer_document = AsyncMock()
        self.message.from_user = MagicMock(id=123)

        self.state = AsyncMock()
        self.state.update_data = AsyncMock()
        self.state.set_state = AsyncMock()
        self.state.get_data = AsyncMock(return_value={})
        self.state.clear = AsyncMock()

        self.config = Config(
            bot_token="test_token", gemini_api_key="test_key", share_path="/test/path"
        )

        self.indexer = MagicMock()
        self.indexer.index = {
            "oak": ["/test/path/oak1.jpg", "/test/path/oak2.jpg"],
            "maple": ["/test/path/maple.jpg"],
        }

        self.gemini = MagicMock()
        self.gemini.interpret = AsyncMock()
        handlers._force_index_cooldowns.clear()
        self.feedback = MagicMock()
        self.feedback.record_query = AsyncMock()
        self.feedback.record_feedback = AsyncMock()
        self.synonyms = MagicMock()
        self.synonyms.ensure = AsyncMock()

    async def test_start_cmd(self):
        """Тест обробника команди start."""
        await start_cmd(self.message)
        self.message.answer.assert_called_once()

    @patch("bot.handlers.os.path.getsize", return_value=100)
    @patch("bot.handlers.FSInputFile")
    @patch("bot.handlers.search_keyword")
    async def test_handle_text_with_matches(self, mock_search, mock_fs_input, _size):
        """Тест текстового обробника з результатами."""
        # Setup mocks
        self.gemini.interpret.return_value = (["oak"], "high")
        mock_search.return_value = ["/test/path/oak1.jpg", "/test/path/oak2.jpg"]
        mock_fs_input.side_effect = lambda path: path  # Just return the path

        # Call handler
        await handle_text(
            self.message,
            self.config,
            self.indexer,
            self.gemini,
            self.synonyms,
            self.state,
            self.feedback,
        )

        # Verify behavior
        self.gemini.interpret.assert_called_once_with(
            "oak wood", self.indexer.index.keys()
        )
        self.synonyms.ensure.assert_called_once()
        mock_search.assert_called_once_with(
            "oak", self.indexer.index, query_text="oak wood"
        )
        self.message.answer.assert_not_called()
        self.assertEqual(self.message.answer_photo.call_count, 1)

    async def test_handle_text_no_keywords(self):
        """Тест текстового обробника без знайдених ключових слів."""
        # Setup mock
        self.gemini.interpret.return_value = ([], "low")

        # Call handler
        await handle_text(
            self.message,
            self.config,
            self.indexer,
            self.gemini,
            self.synonyms,
            self.state,
            self.feedback,
        )

        # Verify behavior
        self.message.answer.assert_called_once()
        self.message.answer_photo.assert_not_called()

    @patch("bot.handlers.search_keyword")
    async def test_handle_text_no_results(self, mock_search):
        """Тест текстового обробника з ключовими словами, але без результатів."""
        # Setup mocks
        self.gemini.interpret.return_value = (["walnut"], "high")
        mock_search.return_value = []

        # Call handler
        await handle_text(
            self.message,
            self.config,
            self.indexer,
            self.gemini,
            self.synonyms,
            self.state,
            self.feedback,
        )

        # Verify behavior
        self.message.answer.assert_called_once()
        self.message.answer_photo.assert_not_called()

    @patch("bot.handlers.search_keyword")
    async def test_handle_text_broad_query(self, mock_search):
<<<<<<< HEAD
        """When too many images match a keyword, ask for clarification."""
        self.gemini.interpret.return_value = (["oak"], "high")
=======
        """Коли занадто багато зображень відповідає ключу, слід попросити уточнення."""
        self.gemini.extract.return_value = ["oak"]
>>>>>>> b4d60a57
        self.indexer.index["oak"] = [f"/t/{i}.jpg" for i in range(100)]
        mock_search.return_value = self.indexer.index["oak"][:5]

        await handle_text(
            self.message,
            self.config,
            self.indexer,
            self.gemini,
            self.synonyms,
            self.state,
            self.feedback,
        )

        self.assertEqual(self.message.answer.call_count, 2)
        self.message.answer_photo.assert_not_called()

    async def test_handle_text_clarify(self):
        """Medium confidence triggers clarification question."""
        self.gemini.interpret.return_value = (["oak"], "medium")

        await handle_text(
            self.message,
            self.config,
            self.indexer,
            self.gemini,
            self.synonyms,
            self.state,
            self.feedback,
        )

        self.message.answer.assert_called_once()
        self.state.set_state.assert_called_once()
        self.synonyms.ensure.assert_not_called()

    @patch("bot.handlers.os.path.getsize", return_value=100)
    @patch("bot.handlers.FSInputFile")
    @patch("bot.handlers.search_keyword")
    async def test_handle_text_raw_prompt(self, mock_search, mock_fs_input, _size):
<<<<<<< HEAD
        """RAW files trigger a confirmation prompt."""
        self.gemini.interpret.return_value = (["oak"], "high")
=======
        """RAW‑файли викликають запит на підтвердження."""
        self.gemini.extract.return_value = ["oak"]
>>>>>>> b4d60a57
        mock_search.return_value = ["/test/path/oak1.nef", "/test/path/oak2.jpg"]
        mock_fs_input.side_effect = lambda path: path

        await handle_text(
            self.message,
            self.config,
            self.indexer,
            self.gemini,
            self.synonyms,
            self.state,
            self.feedback,
        )
        self.message.answer_photo.assert_called_once()
        self.state.set_state.assert_not_called()

    @patch("bot.handlers.os.path.getsize", return_value=100)
    @patch("bot.handlers.FSInputFile")
    @patch("bot.handlers.search_keyword")
    async def test_handle_text_originals(self, mock_search, mock_fs_input, _size):
        """Коли запитують «оригінали», усі файли надсилаються як документи."""
        self.message.text = "oak originals"
        self.gemini.interpret.return_value = (["oak"], "high")
        mock_search.return_value = ["/test/path/oak1.nef", "/test/path/oak2.jpg"]
        mock_fs_input.side_effect = lambda path: path

        await handle_text(
            self.message,
            self.config,
            self.indexer,
            self.gemini,
            self.synonyms,
            self.state,
            self.feedback,
        )
        self.assertEqual(self.message.answer_document.call_count, 1)
        self.message.answer_photo.assert_not_called()

    async def test_force_index_cmd_success(self):
        self.indexer.build_index = AsyncMock(return_value=True)
        await force_index_cmd(self.message, self.indexer)
        self.indexer.build_index.assert_called_once()
        self.message.answer.assert_called_once_with("Почато індексацію.")

    async def test_force_index_cmd_already_running(self):
        self.indexer.build_index = AsyncMock(return_value=False)
        await force_index_cmd(self.message, self.indexer)
        self.indexer.build_index.assert_called_once()
        self.message.answer.assert_called_once_with("Індексація вже виконується.")

    @patch("bot.handlers.monotonic")
    async def test_force_index_cmd_cooldown(self, mock_time):
        self.indexer.build_index = AsyncMock(return_value=True)
        mock_time.side_effect = [0, 0, 10]
        await force_index_cmd(self.message, self.indexer)
        await force_index_cmd(self.message, self.indexer)
        self.assertEqual(self.indexer.build_index.call_count, 1)
        self.message.answer.assert_called_with(
            "Зачекайте, будь ласка, перед повторним запуском індексації."
        )

    async def test_index_status_cmd(self):
        self.indexer.last_index_time = None
        self.indexer.index = {"oak": ["a"], "maple": ["b"]}
        await index_status_cmd(self.message, self.indexer)
        self.message.answer.assert_called_once()


if __name__ == "__main__":
    unittest.main()<|MERGE_RESOLUTION|>--- conflicted
+++ resolved
@@ -128,13 +128,10 @@
 
     @patch("bot.handlers.search_keyword")
     async def test_handle_text_broad_query(self, mock_search):
-<<<<<<< HEAD
+
         """When too many images match a keyword, ask for clarification."""
         self.gemini.interpret.return_value = (["oak"], "high")
-=======
-        """Коли занадто багато зображень відповідає ключу, слід попросити уточнення."""
-        self.gemini.extract.return_value = ["oak"]
->>>>>>> b4d60a57
+
         self.indexer.index["oak"] = [f"/t/{i}.jpg" for i in range(100)]
         mock_search.return_value = self.indexer.index["oak"][:5]
 
@@ -173,13 +170,10 @@
     @patch("bot.handlers.FSInputFile")
     @patch("bot.handlers.search_keyword")
     async def test_handle_text_raw_prompt(self, mock_search, mock_fs_input, _size):
-<<<<<<< HEAD
+
         """RAW files trigger a confirmation prompt."""
         self.gemini.interpret.return_value = (["oak"], "high")
-=======
-        """RAW‑файли викликають запит на підтвердження."""
-        self.gemini.extract.return_value = ["oak"]
->>>>>>> b4d60a57
+
         mock_search.return_value = ["/test/path/oak1.nef", "/test/path/oak2.jpg"]
         mock_fs_input.side_effect = lambda path: path
 
